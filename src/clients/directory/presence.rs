use serde::{Deserialize, Serialize};

<<<<<<< HEAD
#[derive(Debug, Deserialize, Serialize)]
=======
#[derive(Deserialize, Serialize, Clone)]
>>>>>>> 273e7df3
#[serde(rename_all = "camelCase")]
pub struct CocoPresence {
    pub host: String,
    pub pub_key: String,
    pub last_seen: i64,
}

<<<<<<< HEAD
#[derive(Debug, Deserialize, Serialize)]
=======
#[derive(Deserialize, Serialize, Clone)]
>>>>>>> 273e7df3
#[serde(rename_all = "camelCase")]
pub struct MixNodePresence {
    pub host: String,
    pub pub_key: String,
    pub layer: u64,
    pub last_seen: u64,
}

<<<<<<< HEAD
#[derive(Clone, Debug, Deserialize, PartialEq, Serialize)]
=======
#[derive(Deserialize, Serialize, Clone)]
>>>>>>> 273e7df3
#[serde(rename_all = "camelCase")]
pub struct MixProviderPresence {
    pub host: String,
    pub pub_key: String,
    pub registered_clients: Vec<MixProviderClient>,
}

<<<<<<< HEAD
#[derive(Clone, Debug, Deserialize, PartialEq, Serialize)]
=======
#[derive(Deserialize, Serialize, Clone)]
>>>>>>> 273e7df3
#[serde(rename_all = "camelCase")]
pub struct MixProviderClient {
    pub pub_key: String,
}

// Topology shows us the current state of the overall Nym network
<<<<<<< HEAD
#[derive(Debug, Deserialize, Serialize)]
=======
#[derive(Deserialize, Serialize, Clone)]
>>>>>>> 273e7df3
#[serde(rename_all = "camelCase")]
pub struct Topology {
    pub coco_nodes: Vec<CocoPresence>,
    pub mix_nodes: Vec<MixNodePresence>,
    pub mix_provider_nodes: Vec<MixProviderPresence>,
}<|MERGE_RESOLUTION|>--- conflicted
+++ resolved
@@ -1,10 +1,6 @@
 use serde::{Deserialize, Serialize};
 
-<<<<<<< HEAD
-#[derive(Debug, Deserialize, Serialize)]
-=======
-#[derive(Deserialize, Serialize, Clone)]
->>>>>>> 273e7df3
+#[derive(Clone, Debug, Deserialize, Serialize)]
 #[serde(rename_all = "camelCase")]
 pub struct CocoPresence {
     pub host: String,
@@ -12,11 +8,7 @@
     pub last_seen: i64,
 }
 
-<<<<<<< HEAD
-#[derive(Debug, Deserialize, Serialize)]
-=======
-#[derive(Deserialize, Serialize, Clone)]
->>>>>>> 273e7df3
+#[derive(Clone, Debug, Deserialize, Serialize)]
 #[serde(rename_all = "camelCase")]
 pub struct MixNodePresence {
     pub host: String,
@@ -25,11 +17,7 @@
     pub last_seen: u64,
 }
 
-<<<<<<< HEAD
-#[derive(Clone, Debug, Deserialize, PartialEq, Serialize)]
-=======
-#[derive(Deserialize, Serialize, Clone)]
->>>>>>> 273e7df3
+#[derive(Clone, Debug, Deserialize, Serialize)]
 #[serde(rename_all = "camelCase")]
 pub struct MixProviderPresence {
     pub host: String,
@@ -37,22 +25,14 @@
     pub registered_clients: Vec<MixProviderClient>,
 }
 
-<<<<<<< HEAD
-#[derive(Clone, Debug, Deserialize, PartialEq, Serialize)]
-=======
-#[derive(Deserialize, Serialize, Clone)]
->>>>>>> 273e7df3
+#[derive(Clone, Debug, Deserialize, Serialize)]
 #[serde(rename_all = "camelCase")]
 pub struct MixProviderClient {
     pub pub_key: String,
 }
 
 // Topology shows us the current state of the overall Nym network
-<<<<<<< HEAD
-#[derive(Debug, Deserialize, Serialize)]
-=======
-#[derive(Deserialize, Serialize, Clone)]
->>>>>>> 273e7df3
+#[derive(Clone, Debug, Deserialize, Serialize)]
 #[serde(rename_all = "camelCase")]
 pub struct Topology {
     pub coco_nodes: Vec<CocoPresence>,
